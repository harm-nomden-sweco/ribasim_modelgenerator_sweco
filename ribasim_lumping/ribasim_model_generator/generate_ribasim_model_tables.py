--- conflicted
+++ resolved
@@ -40,9 +40,6 @@
     basin_profile = basin_profile[
         (basin_profile["level_diff"].diff(1) > 0.0001) | (basin_profile["level_diff"].isna())
     ].reset_index(drop=True)
-<<<<<<< HEAD
-    return basin_profile.drop(columns=["level_diff"])
-=======
     basin_profile = basin_profile.sort_values(
         by=["node_id", "level", "area"]
     ).drop_duplicates(
@@ -51,7 +48,6 @@
     )
     basin_profile["level"] = basin_profile["level"].round(4)
     return basin_profile
->>>>>>> 8779478b
 
 
 def generate_basin_time_table_laterals(basins, basin_areas, laterals, laterals_data, saveat):
@@ -447,15 +443,6 @@
     }).drop(columns="geometry")
     basin_subgrid = basin_subgrid.round(5).sort_values(by=["subgrid_id", "node_id", "basin_level"])
 
-<<<<<<< HEAD
-    for node_id in basin_subgrid.node_id.unique():
-        basin_subgrid.loc[(basin_subgrid['node_id'] == node_id).idxmax(), ['basin_level_diff', 'subgrid_level_diff']] = np.nan
-
-    basin_subgrid = basin_subgrid[
-        ((basin_subgrid["basin_level_diff"].diff(1) > 0.0001) | (basin_subgrid["basin_level_diff"].isna())) & 
-        ((basin_subgrid["subgrid_level_diff"].diff(1) > 0.0001) | (basin_subgrid["subgrid_level_diff"].isna()))
-    ].reset_index(drop=True)
-=======
     for i in range(3):
         basin_subgrid["basin_level_diff"] = basin_subgrid["basin_level"].diff(1)
         basin_subgrid["subgrid_level_diff"] = basin_subgrid["subgrid_level"].diff(1)
@@ -465,8 +452,6 @@
             ((basin_subgrid["basin_level_diff"] > 0.0001) | basin_subgrid["basin_level_diff"].isna()) & 
             ((basin_subgrid["subgrid_level_diff"] > 0.0001) | basin_subgrid["subgrid_level_diff"].isna())
         ].reset_index(drop=True)
-        
->>>>>>> 8779478b
     return basin_subgrid.drop(columns=["basin_level_diff", "subgrid_level_diff"])
 
 
