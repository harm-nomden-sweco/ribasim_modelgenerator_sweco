from pathlib import Path
from typing import List, Dict, Optional
import sys
import warnings
import matplotlib
import matplotlib.pyplot as plt
<<<<<<< HEAD
import matplotlib.dates as mdates
from pydantic import BaseModel, ConfigDict
=======
from pydantic import BaseModel
>>>>>>> 8779478b
import pandas as pd
import geopandas as gpd

from numba.core.errors import NumbaDeprecationWarning
warnings.simplefilter("ignore", category=NumbaDeprecationWarning)
warnings.simplefilter("ignore", category=UserWarning)
warnings.simplefilter("ignore", category=FutureWarning)
pd.options.mode.chained_assignment = None
import ribasim


class RibasimModelResults(BaseModel):    
    model_config = ConfigDict(arbitrary_types_allowed=True)
    
    simulation_path: Path
    ribasim_model: ribasim.Model
    node_h: pd.DataFrame
    node_v: pd.DataFrame
    basin_h: pd.DataFrame
    basin_v: pd.DataFrame
    flow_edge: Optional[pd.DataFrame] = None
    basin: Optional[pd.DataFrame] = None
    control: Optional[pd.DataFrame] = None
    flow: Optional[pd.DataFrame] = None
    subgrid: Optional[pd.DataFrame] = None
    basin_areas: gpd.GeoDataFrame = None


class RibasimBasinResults(BaseModel):
    model_config = ConfigDict(arbitrary_types_allowed=True)
    
    ribasim_model: ribasim.Model
    basin_no: int
    basin: pd.DataFrame
    basin_profile: pd.DataFrame
    control: Optional[pd.DataFrame] = None
    control_variable: Optional[pd.DataFrame] = None
    control_condition: Optional[pd.DataFrame] = None
    inflow_edge: Optional[pd.DataFrame] = None
    outflow_edge: Optional[pd.DataFrame] = None
    inflow: Optional[pd.DataFrame] = None
    outflow: Optional[pd.DataFrame] = None
    subgrid: Optional[pd.DataFrame] = None


def read_arrow_file(simulation_dir: Path, file_name: str, results_dir: str = "results"):
    """read arrow files from folder"""
    arrow_file_path = Path(simulation_dir, results_dir, f"{file_name}.arrow")
    if arrow_file_path.exists():
        return pd.read_feather(arrow_file_path)
    return None


def get_inflow_outflow_edge_data(ribasim_model: ribasim.Model):
    node_df = ribasim_model.node_table().df
    edge_df = ribasim_model.edge.df

<<<<<<< HEAD
    basin_nos = ribasim_model.basin.node.df.node_id.values
=======
    basin_nos = ribasim_model.network.node.df[ribasim_model.network.node.df["node_type"]=="Basin"].index.values
>>>>>>> 8779478b
    flow_edge = edge_df[edge_df.edge_type=="flow"]
    flow_edge = flow_edge[
        (flow_edge.to_node_id.isin(basin_nos)) | 
        (flow_edge.from_node_id.isin(basin_nos))
    ]
    flow_edge = flow_edge.merge(
        node_df[["node_id", "node_type", "name"]].rename(columns={"node_id": "from_node_id", "node_type": "from_node_type", "name": "from_node_name"}), 
        how='left', 
        left_on=["from_node_id", "from_node_type"], 
        right_on=["from_node_id", "from_node_type"]
    )
    flow_edge = flow_edge.merge(
        node_df[["node_id", "node_type", "name"]].rename(columns={"node_id": "to_node_id", "node_type": "to_node_type", "name": "to_node_name"}), 
        how='left', 
        left_on=["to_node_id", "to_node_type"], 
        right_on=["to_node_id", "to_node_type"]
    )

    flow_edge_source = (flow_edge.set_index("to_node_id")[["from_node_id", "from_node_name"]]
                        .rename(columns={"from_node_id": "source_node_id", "from_node_name": "source_name"}))
    flow_edge = (flow_edge
                 .merge(flow_edge_source, 
                        how='left', 
                        left_on='from_node_id', 
                        right_index=True))
    flow_edge_target = (flow_edge.set_index("from_node_id")[["to_node_id", "to_node_name"]]
                        .rename(columns={"to_node_id": "target_node_id", "to_node_name": "target_name"}))
    flow_edge = (flow_edge
                 .merge(flow_edge_target, 
                        how='left', 
                        left_on='to_node_id', 
                        right_index=True)
                 .drop_duplicates())
    flow_edge.source_node_id = flow_edge.source_node_id.fillna(-1).astype(int)
    flow_edge.target_node_id = flow_edge.target_node_id.fillna(-1).astype(int)
    flow_edge.from_node_name = flow_edge.from_node_name.fillna("")
    flow_edge.to_node_name = flow_edge.to_node_name.fillna("")
    flow_edge.source_name = flow_edge.source_name.fillna("")
    flow_edge.target_name = flow_edge.target_name.fillna("")
    return flow_edge


def read_ribasim_model_results(simulation_path: Path):
    if not simulation_path.exists():
        raise ValueError(f" x simulation_path {str(simulation_path)} does not exist")
    ribasim_model = ribasim.Model.read(Path(simulation_path, "ribasim.toml"))

    basin = read_arrow_file(simulation_path, "basin")
    if basin is not None:
        basin = basin.set_index(["node_id", "time"]).sort_index()
        basin = basin[~basin.index.duplicated(keep='first')]
        basin = basin.unstack(0).interpolate().unstack(-1).unstack(0)

    control = read_arrow_file(simulation_path, "control")
    if control is not None:
        control = control.set_index(["control_node_id", "time"]).sort_index()
    
    flow = read_arrow_file(simulation_path, "flow")
    if flow is not None:
        flow = flow[~flow["edge_id"].isna()]
        flow["edge_id"] = flow["edge_id"].astype(int)

    subgrid = read_arrow_file(simulation_path, "subgrid_levels")
    
    flow_edge = get_inflow_outflow_edge_data(ribasim_model=ribasim_model)
    if Path(simulation_path, "ribasim_network.gpkg").exists():
        basin_areas = gpd.read_file(Path(simulation_path, "ribasim_network.gpkg"), layer="basin_areas")
        node_h = gpd.read_file(Path(simulation_path, "ribasim_network.gpkg"), layer="node_h")
        node_v = gpd.read_file(Path(simulation_path, "ribasim_network.gpkg"), layer="node_v")
        basin_h = gpd.read_file(Path(simulation_path, "ribasim_network.gpkg"), layer="basin_h")
        basin_v = gpd.read_file(Path(simulation_path, "ribasim_network.gpkg"), layer="basin_v")
    else:
        basin_areas = gpd.GeoDataFrame()
        node_h = gpd.GeoDataFrame()
        node_v = gpd.GeoDataFrame()
        basin_h = gpd.GeoDataFrame()
        basin_v = gpd.GeoDataFrame()
    return RibasimModelResults(
        ribasim_model=ribasim_model,
        simulation_path=simulation_path, 
        node_h=node_h,
        node_v=node_v,
        basin_h=basin_h,
        basin_v=basin_v,
        flow_edge=flow_edge,
        basin=basin, 
        control=control, 
        flow=flow, 
        subgrid=subgrid,
        basin_areas=basin_areas,
    )


def get_ribasim_basin_data_from_model(
    ribasim_model: ribasim.Model, 
    ribasim_results: RibasimModelResults, 
    basin_no: int
):
    basin_profile = (ribasim_model.basin.profile.df
                     .groupby('node_id')
                     .get_group(basin_no)
                     .drop(columns=["node_id"]))
    model_basin = ribasim_results.basin.copy()
    model_control = ribasim_results.control.copy()
    model_flow = ribasim_results.flow.copy()

    basin = (model_basin.reset_index()
             [model_basin.reset_index().node_id==basin_no]
             .drop(columns=["node_id"])
             .set_index("time"))
    outflow = (model_flow
<<<<<<< HEAD
               [(model_flow["from_node_id"]==basin_no) & (model_flow["from_node_type"]=="Basin")]
               .drop(columns=["from_node_id", "edge_id"])
               .set_index(["to_node_id", "time"])
               .sort_index())
    inflow = (model_flow
              [(model_flow["to_node_id"]==basin_no) & (model_flow["to_node_type"]=="Basin")]
              .drop(columns=["to_node_id", "edge_id"])
              .set_index(["from_node_id", "time"])
=======
               [model_flow["from_node_id"]==basin_no]
               .set_index(["to_node_id", "time"])[["flow_rate"]]
               .sort_index())
    inflow = (model_flow
              [model_flow["to_node_id"]==basin_no]
              .set_index(["from_node_id", "time"])[["flow_rate"]]
>>>>>>> 8779478b
              .sort_index())

    basin = basin[~basin.index.duplicated(keep='first')]
    inflow = inflow[~inflow.index.duplicated(keep='first')]
    outflow = outflow[~outflow.index.duplicated(keep='first')]
    
    if ribasim_model.discrete_control.condition.df is None:
        control_variable = None
        control_condition = None
        control_node_id = None
        control = None
    else:
        control_variable = ribasim_model.discrete_control.variable.df.copy()
        control_variable = control_variable[control_variable.listen_node_id==basin_no]
        control_condition = ribasim_model.discrete_control.condition.df.copy()
        control_condition = control_condition[control_condition.node_id.isin(control_variable.node_id.values)]
        control_node_id = control_condition.node_id.unique()
        control = model_control.reset_index().copy()
        control = control[control["control_node_id"].isin(control_node_id)]

    inflow_edge = (
        ribasim_results.flow_edge[
            (ribasim_results.flow_edge.to_node_id==basin_no) & 
            (ribasim_results.flow_edge.to_node_type=="Basin")
        ]
        .drop(columns=["target_node_id", "target_name"])
        .reset_index(drop=True)
        .drop_duplicates()
    )
    outflow_edge = (
        ribasim_results.flow_edge[
            (ribasim_results.flow_edge.from_node_id==basin_no) & 
            (ribasim_results.flow_edge.from_node_type=="Basin")
        ]
        .drop(columns=["source_node_id", "source_name"])
        .reset_index(drop=True)
        .drop_duplicates()
    )
    
    return RibasimBasinResults(
        ribasim_model=ribasim_model,
        basin_no=basin_no,
        basin=basin, 
        basin_profile=basin_profile,
        inflow=inflow, 
        outflow=outflow, 
        control=control, 
        control_variable=control_variable,
        control_condition=control_condition,
        inflow_edge=inflow_edge,
        outflow_edge=outflow_edge,
    )


def plot_results_basins_ribasim_model(
    ribasim_model: ribasim.Model, 
    simulation_path: Path, 
):
    ribasim_results = read_ribasim_model_results(simulation_path=simulation_path)
    basin_nos = ribasim_model.basin.node.df.node_id.values
    for basin_no in basin_nos:
        print(f" - Basin {basin_no}")
        plot_results_basin_ribasim_model(
            ribasim_model=ribasim_model,
            simulation_path=simulation_path,
            basin_no=basin_no,
            ribasim_results=ribasim_results,
        );


def plot_results_basin_ribasim_model(
    basin_no: int = None, 
    simulation_path: Path = None, 
    ribasim_model: ribasim.Model = None, 
    ribasim_results: RibasimModelResults = None,
    basin_results: RibasimBasinResults = None,
    complete: bool = False
):
    LEGEND_FONTSIZE = 8
    TICK_FONTSIZE = 9
    TITLES_FONTSIZE = 10
    GENERAL_FONTSIZE = 10
 
    matplotlib.rc('font', size=GENERAL_FONTSIZE)            # controls default text sizes
    matplotlib.rc('axes', titlesize=TITLES_FONTSIZE)        # fontsize of the axes title
    matplotlib.rc('axes', labelsize=TITLES_FONTSIZE)        # fontsize of the x and y labels
    matplotlib.rc('xtick', labelsize=TICK_FONTSIZE)         # fontsize of the tick labels
    matplotlib.rc('ytick', labelsize=TICK_FONTSIZE)         # fontsize of the tick labels
    matplotlib.rc('legend', fontsize=LEGEND_FONTSIZE)       # legend fontsize
    matplotlib.rc('figure', titlesize=GENERAL_FONTSIZE)     # fontsize of the figure title

    if ribasim_results is None:
        if not simulation_path.exists():
            raise ValueError(" x simulation_path {simulation_path} does not exist")
        ribasim_results = read_ribasim_model_results(simulation_path=simulation_path)
    
    if ribasim_model is None:
        if not simulation_path.exists():
            raise ValueError(" x simulation_path {simulation_path} does not exist")
        ribasim_model = ribasim.Model.read(Path(simulation_path, "ribasim.toml"))
    
    if basin_no is None and basin_results is None:
        raise ValueError(" x no basin_no or basin_results provided")
    if basin_results is None:
        basin_results = get_ribasim_basin_data_from_model(
            ribasim_model=ribasim_model, 
            ribasim_results=ribasim_results, 
            basin_no=basin_no
        )
    if basin_no != basin_results.basin_no:
        basin_no = basin_results.basin_no
    
    basin_name = ribasim_model.basin.node.df.set_index("node_id").loc[basin_no, "name"]
    if basin_name == "":
        basin_name = "Basin"

    xmin = basin_results.basin.index.min()
    xmax = basin_results.basin.index.max()

    basin_no = basin_results.basin_no
    # if basin_results.control_condition is None:
    #     control_node_storage = None
    #     control_node_level = None
    #     control_condition_storage = None
    #     control_condition_level = None
    # else:
    #     control_node_storage = basin_results.control
    #     control_node_level = None
    #     control_condition_storage = basin_results.control_condition[basin_results.control_condition['variable'] == 'storage']
    #     control_condition_level = basin_results.control_condition[basin_results.control_condition['variable'] == 'level']
    
    total_outflow = basin_results.outflow.copy()
    total_inflow = basin_results.inflow.copy()
    basin = basin_results.basin.copy()

<<<<<<< HEAD
    fig = plt.figure(figsize=(12, 6))

    # storage
    ax1 = fig.add_subplot(321)
=======
    fig = plt.figure(figsize=(12, 7))

    # storage
    ax1 = plt.subplot2grid((4, 5), (0, 0), colspan=3)
>>>>>>> 8779478b
    ax1.set_title(f"{basin_name} ({basin_no})", fontsize=15)
    basin.level.interpolate().rename(f"Level").plot(ax=ax1, style="-o", markersize=1.5)
    # if complete:
    #     ax1.hlines(
    #         y=basin_results.basin_profile['level'].min(), 
    #         xmin=xmin, 
    #         xmax=xmax, 
    #         linestyle="-", 
    #         color='black'
    #     )

    # level
<<<<<<< HEAD
    ax2 = fig.add_subplot(323, sharex=ax1)
    ax2.hlines(y=0.0, xmin=xmin, xmax=xmax, linestyle="-", color='black', label=None)
    basin.storage.interpolate().rename(f"Storage").plot(ax=ax2, style="-o", markersize=2)
    # if control_storage is not None:
    #     ax1.hlines(
    #         y=control_storage.greater_than.values,
    #         xmin=xmin, xmax=xmax, linestyle="--", color='grey'
    #     )

    # flow
    ax3 = fig.add_subplot(325)#, sharex=ax1)
    ax3.hlines(
        y=0.0, xmin=xmin, xmax=xmax, linestyle="-", color='black'
    )
    basin["basin_flow"] = basin["drainage"] -  basin["infiltration"]
    basin.basin_flow.rename(f"Local inflow").plot(ax=ax3, style="-o", markersize=2)
=======
    ax2 = plt.subplot2grid((4, 5), (1, 0), colspan=3)
    basin.storage.interpolate().rename(f"Storage").plot(ax=ax2, style="-o", markersize=1.5)
    if control_storage is not None:
        ax1.hlines(
            y=control_storage.greater_than.values,
            xmin=xmin, xmax=xmax, linestyle="--", color='grey'
        )

    # flow
    ax3 = plt.subplot2grid((4, 5), (2, 0), colspan=3, rowspan=2)
    ax3.hlines(
        y=0.0, xmin=xmin, xmax=xmax, linestyle="-", color='black'
    )
    basin.flow_rate.rename(f"Drainage+infiltration").plot(ax=ax3, style="-o", markersize=1.5)
>>>>>>> 8779478b
    for i, inflow_edge in basin_results.inflow_edge.iterrows():
        from_node_id = inflow_edge["from_node_id"]
        from_node_name = inflow_edge["from_node_name"]
        source_node_id = inflow_edge["source_node_id"]
        source_name = inflow_edge["source_name"]
        (total_inflow.loc[from_node_id]
         .flow_rate.rename(f"Inflow from {source_name} ({source_node_id}) via {from_node_name} ({from_node_id})")
         .plot(ax=ax3, 
            #    drawstyle="steps-post", 
               style="-o", 
               markersize=1.5))
    for i, outflow_edge in basin_results.outflow_edge.iterrows():
        to_node_id = outflow_edge["to_node_id"]
        to_node_name = outflow_edge["to_node_name"]
        target_node_id = outflow_edge["target_node_id"]
        target_name = outflow_edge["target_name"]
        (total_outflow.loc[to_node_id]
         .flow_rate.rename(f"Outflow to {target_name} ({target_node_id}) via {to_node_name} ({to_node_id})")
         .plot(ax=ax3, 
            #    drawstyle="steps-post", 
               style="-o", 
<<<<<<< HEAD
               markersize=3))

    ax4 = fig.add_subplot(343, sharey=ax1)
    for i, outflow_edge in basin_results.outflow_edge.iterrows():
        to_node_id = outflow_edge["to_node_id"]
        q_h_relation = (basin_results.outflow.loc[to_node_id][["flow_rate"]]
                        .merge(basin_results.basin[["level"]], how="inner", left_index=True, right_index=True))
        ax4.plot(q_h_relation.flow_rate, q_h_relation.level, "o", markersize=3)
    ax4.hlines(
        y=basin_results.basin_profile.level.min(), 
        xmin=0.0, xmax=basin_results.outflow.flow_rate.max()*1.1, linestyle="-", color='black'
    )
    ax4.set_title(f"Q-H relation", fontsize=10)
    ax4.set_xlim([0.0, basin_results.outflow.flow_rate.max()*1.1])

    ax5 = fig.add_subplot(344, sharey=ax1)
    basin_profile = pd.concat([
        pd.DataFrame(
            dict(
                level=[basin_results.basin_profile.level.min()], 
                area=[0.0], 
                remarks=[""]
=======
               markersize=1.5))

    if complete:
        ax4 = plt.subplot2grid((4, 3), (0, 2), colspan=1, rowspan=1)
        basin_profile = pd.concat([
            pd.DataFrame(
                dict(
                    level=[basin_results.basin_profile.level.min()], 
                    area=[0.0], 
                    remarks=[""]
                ), 
                index=[0]
>>>>>>> 8779478b
            ), 
            basin_results.basin_profile
        ]).reset_index(drop=True)
        basin_profile.area = basin_profile.area/10_000
        basin_profile.set_index("level").area.rename('H-A relation').plot(ax=ax4, style='-')
        ax4.vlines(
            x=basin_results.basin_profile['level'].min(), 
            ymin=0.0, 
            ymax=basin_profile.area.max()*1.1, 
            linestyle="-", 
            color='black'
        )
        ax4.set_title(f"A-H relation", fontsize=10, loc='left')
        ax4.set_ylim([0.0, basin_profile.area.max()*1.1])

        ax5 = plt.subplot2grid((4, 3), (1, 2), colspan=1, rowspan=1)
        basin_storage = pd.concat([
            pd.DataFrame(
                dict(
                    level=[basin_results.basin_profile.level.min()], 
                    storage=[0.0],
                    remarks=[""]
                ), 
                index=[0]
            ), 
            basin_results.basin.reset_index(drop=True)
        ]).reset_index(drop=True)
        basin_storage.set_index("level").storage.rename('H-V relation').plot(ax=ax5, style='o', markersize=1.5)
        ax5.vlines(
            x=basin_results.basin_profile.level.min(), 
            ymin=0.0, 
            ymax=basin_storage.storage.max()*1.1, 
            linestyle="-", 
            color='black'
        )
        ax5.set_title(f"V-H relation", fontsize=10, loc='left')
        ax5.set_ylim([0.0, basin_storage.storage.max()*1.1])

        ax6 = plt.subplot2grid((4, 3), (2, 2), colspan=1, rowspan=2)
        for i, outflow_edge in basin_results.outflow_edge.iterrows():
            to_node_id = outflow_edge["to_node_id"]
            to_node_name = outflow_edge["to_node_name"]
            target_node_id = outflow_edge["target_node_id"]
            target_name = outflow_edge["target_name"]
            q_h_relation = (basin_results.outflow.loc[to_node_id][["flow_rate"]]
                            .merge(basin_results.basin[["level"]], how="inner", left_index=True, right_index=True))
            ax6.plot(
                q_h_relation.level, 
                q_h_relation.flow_rate, 
                "o", 
                markersize=1.5, 
                label=f"Outflow to {target_name} ({target_node_id}) via {to_node_name} ({to_node_id})"
            )
        ax6.vlines(
            x=basin_results.basin_profile.level.min(), 
            ymin=0.0, 
            ymax=basin_results.outflow.max().values*1.1, 
            linestyle="-", 
            color='black'
        )
        ax6.set_title(f"Q-H relation", fontsize=10, loc='left')
        ax6.set_ylim([0.0, basin_results.outflow.max().values*1.1])

    # control levels
<<<<<<< HEAD
    # if control_level is not None:
    #     for i, clevel in control_level.iterrows():
    #         if clevel["greater_than"] > 5000.0:
    #             continue
    #         control_node_id = clevel["node_id"]
    #         controlled_node_id = (ribasim_model.edge.df[
    #             (ribasim_model.edge.df["edge_type"]=="control") & 
    #             (ribasim_model.edge.df["from_node_id"]==control_node_id)
    #         ]["to_node_id"].iloc[0])
    #         node_name = ribasim_model.network.node.df.loc[controlled_node_id, "name"]
    #         ax1.hlines(
    #             y=clevel["greater_than"], 
    #             xmin=xmin, 
    #             xmax=xmax, 
    #             linestyle="--", 
    #             color='grey', 
    #             label=f'Control level {node_name} ({controlled_node_id})'
    #         )
    #         ax4.hlines(
    #             y=clevel["greater_than"], 
    #             xmin=0.0, 
    #             xmax=basin_results.outflow.max()*1.1, 
    #             linestyle="--", 
    #             color='grey', 
    #             label=f'Control level {node_name} ({controlled_node_id})'
    #         )
    #         ax5.hlines(
    #             y=clevel["greater_than"], 
    #             xmin=0.0, 
    #             xmax=basin_profile.area.max()*1.1, 
    #             linestyle="--", 
    #             color='grey', 
    #             label=f'Control level {node_name} ({controlled_node_id})'
    #         )

    for ax in [ax1, ax2, ax3]:
        ax.legend(fontsize=8)
        # ax.set_xlim([xmin, xmax])
        # ax.set_xticklabels(ax3.get_xticks(), rotation=0, ha='center')
        # if (xmax-xmin).days < 5.0:
        #     ax.xaxis.set_major_formatter(mdates.DateFormatter('%b-%d\n %H:%M'))
        # elif (xmax-xmin).days < 90.0:
        #     ax.xaxis.set_major_formatter(mdates.DateFormatter('%Y-%m-%d'))
        # elif (xmax-xmin).days < 365.0*5.0:
        #     ax.xaxis.set_major_formatter(mdates.DateFormatter('%Y-%m'))
        ax.grid(color='lightgrey', linewidth=0.5)
=======
    if control_level is not None:
        for i, clevel in control_level.iterrows():
            if clevel["greater_than"] > 5000.0:
                continue
            control_node_id = clevel["node_id"]
            controlled_node_id = (ribasim_model.network.edge.df[
                (ribasim_model.network.edge.df["edge_type"]=="control") & 
                (ribasim_model.network.edge.df["from_node_id"]==control_node_id)
            ]["to_node_id"].iloc[0])
            node_name = ribasim_model.network.node.df.loc[controlled_node_id, "name"]
            ax1.hlines(
                y=clevel["greater_than"], 
                xmin=xmin, 
                xmax=xmax, 
                linestyle="--", 
                color='grey', 
                label=f'Control level {node_name} ({controlled_node_id})'
            )
            if complete:
                ax4.vlines(
                    x=clevel["greater_than"], 
                    ymin=0.0, 
                    ymax=basin_profile.area.max()*1.1, 
                    linestyle="--", 
                    color='grey', 
                    label=f'Control level {node_name} ({controlled_node_id})'
                )
                ax6.vlines(
                    x=clevel["greater_than"], 
                    ymin=0.0, 
                    ymax=basin_results.outflow.max()*1.1, 
                    linestyle="--", 
                    color='grey', 
                    label=f'Control level {node_name} ({controlled_node_id})'
                )
>>>>>>> 8779478b

    ax1.set_ylabel('Level [mAD]')
    ax1.set_xlabel(None)
    ax1.set_xticklabels([])

    ax2.set_ylabel('Storage [m3]')
    ax2.set_xlabel(None)
    ax2.set_xticklabels([])

    ax2.minorticks_off()
    ax3.set_ylabel('Flow [m3/s]')
    ax3.set_xlabel(None)    

    if not complete:
        for ax in [ax1, ax2, ax3]:
            ax.tick_params(axis='both', which='major', labelsize=TICK_FONTSIZE)
            ax.grid(color='lightgrey', linewidth=0.5)
            ax.legend(loc='center left', bbox_to_anchor=(1.025, 0.5), fontsize=LEGEND_FONTSIZE)
        return ribasim_model, ribasim_results, basin_results, fig, [ax1, ax2, ax3]
    else:
        for ax in [ax1, ax2, ax3]:
            ax.tick_params(axis='both', which='major', labelsize=TICK_FONTSIZE)
            ax.grid(color='lightgrey', linewidth=0.5)
            ax.legend(loc='upper right', fontsize=LEGEND_FONTSIZE)

        ax4.grid(color='lightgrey', linewidth=0.5)
        ax4.set_xlabel(None)
        ax4.set_ylabel("Area [ha]")
        ax4.set_xticklabels([])

        ax5.grid(color='lightgrey', linewidth=0.5)
        ax5.set_xlabel(None)
        ax5.set_ylabel("Storage [m3]")
        ax5.set_xticklabels([])

        ax6.grid(color='lightgrey', linewidth=0.5)
        ax6.set_xlabel('Level [mAD]')
        ax6.set_ylabel("Flow [m3/s]")
        ax6.legend(loc='upper left', fontsize=LEGEND_FONTSIZE)
        
        return ribasim_model, ribasim_results, basin_results, fig, [ax1, ax2, ax3, ax6, ax4]
        <|MERGE_RESOLUTION|>--- conflicted
+++ resolved
@@ -4,12 +4,8 @@
 import warnings
 import matplotlib
 import matplotlib.pyplot as plt
-<<<<<<< HEAD
 import matplotlib.dates as mdates
 from pydantic import BaseModel, ConfigDict
-=======
-from pydantic import BaseModel
->>>>>>> 8779478b
 import pandas as pd
 import geopandas as gpd
 
@@ -67,11 +63,7 @@
     node_df = ribasim_model.node_table().df
     edge_df = ribasim_model.edge.df
 
-<<<<<<< HEAD
     basin_nos = ribasim_model.basin.node.df.node_id.values
-=======
-    basin_nos = ribasim_model.network.node.df[ribasim_model.network.node.df["node_type"]=="Basin"].index.values
->>>>>>> 8779478b
     flow_edge = edge_df[edge_df.edge_type=="flow"]
     flow_edge = flow_edge[
         (flow_edge.to_node_id.isin(basin_nos)) | 
@@ -183,7 +175,6 @@
              .drop(columns=["node_id"])
              .set_index("time"))
     outflow = (model_flow
-<<<<<<< HEAD
                [(model_flow["from_node_id"]==basin_no) & (model_flow["from_node_type"]=="Basin")]
                .drop(columns=["from_node_id", "edge_id"])
                .set_index(["to_node_id", "time"])
@@ -192,14 +183,6 @@
               [(model_flow["to_node_id"]==basin_no) & (model_flow["to_node_type"]=="Basin")]
               .drop(columns=["to_node_id", "edge_id"])
               .set_index(["from_node_id", "time"])
-=======
-               [model_flow["from_node_id"]==basin_no]
-               .set_index(["to_node_id", "time"])[["flow_rate"]]
-               .sort_index())
-    inflow = (model_flow
-              [model_flow["to_node_id"]==basin_no]
-              .set_index(["from_node_id", "time"])[["flow_rate"]]
->>>>>>> 8779478b
               .sort_index())
 
     basin = basin[~basin.index.duplicated(keep='first')]
@@ -335,17 +318,10 @@
     total_inflow = basin_results.inflow.copy()
     basin = basin_results.basin.copy()
 
-<<<<<<< HEAD
     fig = plt.figure(figsize=(12, 6))
 
     # storage
     ax1 = fig.add_subplot(321)
-=======
-    fig = plt.figure(figsize=(12, 7))
-
-    # storage
-    ax1 = plt.subplot2grid((4, 5), (0, 0), colspan=3)
->>>>>>> 8779478b
     ax1.set_title(f"{basin_name} ({basin_no})", fontsize=15)
     basin.level.interpolate().rename(f"Level").plot(ax=ax1, style="-o", markersize=1.5)
     # if complete:
@@ -358,7 +334,6 @@
     #     )
 
     # level
-<<<<<<< HEAD
     ax2 = fig.add_subplot(323, sharex=ax1)
     ax2.hlines(y=0.0, xmin=xmin, xmax=xmax, linestyle="-", color='black', label=None)
     basin.storage.interpolate().rename(f"Storage").plot(ax=ax2, style="-o", markersize=2)
@@ -375,22 +350,7 @@
     )
     basin["basin_flow"] = basin["drainage"] -  basin["infiltration"]
     basin.basin_flow.rename(f"Local inflow").plot(ax=ax3, style="-o", markersize=2)
-=======
-    ax2 = plt.subplot2grid((4, 5), (1, 0), colspan=3)
-    basin.storage.interpolate().rename(f"Storage").plot(ax=ax2, style="-o", markersize=1.5)
-    if control_storage is not None:
-        ax1.hlines(
-            y=control_storage.greater_than.values,
-            xmin=xmin, xmax=xmax, linestyle="--", color='grey'
-        )
-
-    # flow
-    ax3 = plt.subplot2grid((4, 5), (2, 0), colspan=3, rowspan=2)
-    ax3.hlines(
-        y=0.0, xmin=xmin, xmax=xmax, linestyle="-", color='black'
-    )
-    basin.flow_rate.rename(f"Drainage+infiltration").plot(ax=ax3, style="-o", markersize=1.5)
->>>>>>> 8779478b
+
     for i, inflow_edge in basin_results.inflow_edge.iterrows():
         from_node_id = inflow_edge["from_node_id"]
         from_node_name = inflow_edge["from_node_name"]
@@ -412,34 +372,23 @@
          .plot(ax=ax3, 
             #    drawstyle="steps-post", 
                style="-o", 
-<<<<<<< HEAD
-               markersize=3))
-
-    ax4 = fig.add_subplot(343, sharey=ax1)
-    for i, outflow_edge in basin_results.outflow_edge.iterrows():
-        to_node_id = outflow_edge["to_node_id"]
-        q_h_relation = (basin_results.outflow.loc[to_node_id][["flow_rate"]]
-                        .merge(basin_results.basin[["level"]], how="inner", left_index=True, right_index=True))
-        ax4.plot(q_h_relation.flow_rate, q_h_relation.level, "o", markersize=3)
-    ax4.hlines(
-        y=basin_results.basin_profile.level.min(), 
-        xmin=0.0, xmax=basin_results.outflow.flow_rate.max()*1.1, linestyle="-", color='black'
-    )
-    ax4.set_title(f"Q-H relation", fontsize=10)
-    ax4.set_xlim([0.0, basin_results.outflow.flow_rate.max()*1.1])
-
-    ax5 = fig.add_subplot(344, sharey=ax1)
-    basin_profile = pd.concat([
-        pd.DataFrame(
-            dict(
-                level=[basin_results.basin_profile.level.min()], 
-                area=[0.0], 
-                remarks=[""]
-=======
                markersize=1.5))
 
     if complete:
-        ax4 = plt.subplot2grid((4, 3), (0, 2), colspan=1, rowspan=1)
+        ax4 = fig.add_subplot(343, sharey=ax1)
+        for i, outflow_edge in basin_results.outflow_edge.iterrows():
+            to_node_id = outflow_edge["to_node_id"]
+            q_h_relation = (basin_results.outflow.loc[to_node_id][["flow_rate"]]
+                            .merge(basin_results.basin[["level"]], how="inner", left_index=True, right_index=True))
+            ax4.plot(q_h_relation.flow_rate, q_h_relation.level, "o", markersize=3)
+        ax4.hlines(
+            y=basin_results.basin_profile.level.min(), 
+            xmin=0.0, xmax=basin_results.outflow.flow_rate.max()*1.1, linestyle="-", color='black'
+        )
+        ax4.set_title(f"Q-H relation", fontsize=10)
+        ax4.set_xlim([0.0, basin_results.outflow.flow_rate.max()*1.1])
+
+        ax5 = fig.add_subplot(344, sharey=ax1)
         basin_profile = pd.concat([
             pd.DataFrame(
                 dict(
@@ -448,7 +397,6 @@
                     remarks=[""]
                 ), 
                 index=[0]
->>>>>>> 8779478b
             ), 
             basin_results.basin_profile
         ]).reset_index(drop=True)
@@ -513,7 +461,7 @@
         ax6.set_ylim([0.0, basin_results.outflow.max().values*1.1])
 
     # control levels
-<<<<<<< HEAD
+
     # if control_level is not None:
     #     for i, clevel in control_level.iterrows():
     #         if clevel["greater_than"] > 5000.0:
@@ -560,43 +508,6 @@
         # elif (xmax-xmin).days < 365.0*5.0:
         #     ax.xaxis.set_major_formatter(mdates.DateFormatter('%Y-%m'))
         ax.grid(color='lightgrey', linewidth=0.5)
-=======
-    if control_level is not None:
-        for i, clevel in control_level.iterrows():
-            if clevel["greater_than"] > 5000.0:
-                continue
-            control_node_id = clevel["node_id"]
-            controlled_node_id = (ribasim_model.network.edge.df[
-                (ribasim_model.network.edge.df["edge_type"]=="control") & 
-                (ribasim_model.network.edge.df["from_node_id"]==control_node_id)
-            ]["to_node_id"].iloc[0])
-            node_name = ribasim_model.network.node.df.loc[controlled_node_id, "name"]
-            ax1.hlines(
-                y=clevel["greater_than"], 
-                xmin=xmin, 
-                xmax=xmax, 
-                linestyle="--", 
-                color='grey', 
-                label=f'Control level {node_name} ({controlled_node_id})'
-            )
-            if complete:
-                ax4.vlines(
-                    x=clevel["greater_than"], 
-                    ymin=0.0, 
-                    ymax=basin_profile.area.max()*1.1, 
-                    linestyle="--", 
-                    color='grey', 
-                    label=f'Control level {node_name} ({controlled_node_id})'
-                )
-                ax6.vlines(
-                    x=clevel["greater_than"], 
-                    ymin=0.0, 
-                    ymax=basin_results.outflow.max()*1.1, 
-                    linestyle="--", 
-                    color='grey', 
-                    label=f'Control level {node_name} ({controlled_node_id})'
-                )
->>>>>>> 8779478b
 
     ax1.set_ylabel('Level [mAD]')
     ax1.set_xlabel(None)
