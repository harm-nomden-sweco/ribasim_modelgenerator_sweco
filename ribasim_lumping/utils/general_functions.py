import configparser
import os
from collections import OrderedDict
from pathlib import Path
<<<<<<< HEAD
import configparser
from typing import Dict, List, Tuple, Union
from collections import OrderedDict
=======
from typing import Dict, List

import geopandas as gpd
>>>>>>> 92159b81
import numpy as np
import pandas as pd
from pydantic import BaseModel
from shapely.geometry import LineString, Point
from shapely.ops import nearest_points, snap


def replace_string_in_file(file_path, string, new_string):
    with open(file_path, "r") as file:
        content = file.read()
    content = content.replace(string, new_string)
    with open(file_path, "w") as file:
        file.write(content)


def find_file_in_directory(directory, file_name, start_end='end') -> Path:
    """Find path of file in directory"""
    selected_file = None
    for root, dirs, files in os.walk(directory):
        # print(root, dirs, files)
        for file in files:
            if start_end == 'end':
                if file.endswith(file_name):
                    selected_file = os.path.join(root, file)
            elif start_end == 'start':
                if file.startswith(file_name):
                    selected_file = os.path.join(root, file)
    # print(selected_file)
    if selected_file is None:
        return None
    return Path(selected_file)


def find_directory_in_directory(directory, dir_name) -> Path:
    """Find path of subdirectory in directory"""
    selected_dir = ""
    for root, directories, files in os.walk(directory):
        for directory in directories:
            if directory.endswith(dir_name):
                selected_dir = os.path.join(root, directory)
    return Path(selected_dir)


class MultiOrderDict(OrderedDict):
    _unique = dict()
    def __setitem__(self, key, val):
        if isinstance(val, dict):
            if key not in self._unique:
                self._unique[key] = 0
            else:
                self._unique[key] += 1
            key += str(self._unique[key])
        OrderedDict.__setitem__(self, key, val)


def read_ini_file_with_similar_sections(file_path, section_name):
    config = configparser.ConfigParser(dict_type=MultiOrderDict, strict=False)
    config.read(file_path)
    section_keys = [k for k in config.keys() if k.startswith(section_name)]
    section_name_df = pd.DataFrame([config._sections[k]  for k in section_keys])
    return section_name_df


def get_point_parallel_to_line_near_point(
    line: LineString, 
    reference_point: Point, 
    side: str = 'left', 
    distance: int = 5
):
    parallel_line = line.parallel_offset(distance, 'left')
    new_point = snap(reference_point, parallel_line, distance*1.1)
    return new_point


def get_points_on_linestrings_based_on_distances(
    linestrings: gpd.GeoDataFrame, 
    linestring_id_column: str,
    points: gpd.GeoDataFrame, 
    points_linestring_id_column: str, 
    points_distance_column: str
) -> gpd.GeoDataFrame:
    """Get point location (gdf) at certain distance along linestring (gdf)"""
    points = linestrings.merge(
        points, 
        how='inner', 
        left_on=linestring_id_column, 
        right_on=points_linestring_id_column
    )
    points['geometry'] = points['geometry'].interpolate(points[points_distance_column])
    return points


def find_nearest_nodes(
    search_locations: gpd.GeoDataFrame, nodes: gpd.GeoDataFrame, id_column: str
) -> gpd.GeoDataFrame:
    nearest_node_ids = []
    for index, row in search_locations.iterrows():
        point = row.geometry
        multipoint = nodes.drop(index, axis=0).geometry.unary_union
        _, nearest_geom = nearest_points(point, multipoint)
        nearest_node = nodes.loc[nodes["geometry"] == nearest_geom]
        nearest_node_ids.append(nearest_node[id_column].iloc[0])
    projected_points = gpd.GeoDataFrame(
        data={id_column: nearest_node_ids},
        geometry=search_locations["geometry"],
        crs=search_locations.crs,
    )
    return projected_points


def find_nearest_edges_no(
    gdf1: gpd.GeoDataFrame,
    gdf2: gpd.GeoDataFrame,
    new_column: str,
    subset: str = None
) -> gpd.GeoDataFrame: 
    if subset is not None and subset in gdf1.columns:
        gdf1_total = None
        subsets = gdf1[subset].unique()
        for i, sub in enumerate(subsets):
            gdf1_sub = gdf1[gdf1[subset]==sub].copy()
            gdf2_sub = gdf2[gdf2[subset]==sub].copy()
            ind_gdf1, ind_gdf2  = gdf2_sub['geometry'].sindex.nearest(gdf1_sub['geometry'], return_all=False)
            gdf1_sub[new_column] = gdf2_sub.index[ind_gdf2]
            if gdf1_total is None:
                gdf1_total = gdf1_sub.copy()
            else:
                gdf1_total = pd.concat([gdf1_total, gdf1_sub])
        return gdf1_total
    ind_gdf1, ind_gdf2  = gdf2['geometry'].sindex.nearest(gdf1['geometry'], return_all=False)
    gdf1[new_column] = gdf2.index[ind_gdf2]
    return gdf1


def find_nearest_edges(
    search_locations: gpd.GeoDataFrame,
    edges: gpd.GeoDataFrame,
    id_column: str,
    selection: str = None,
    tolerance: int = 100,
) -> gpd.GeoDataFrame:
    """Function to find nearest linestring including nearest location on edge"""
    bbox = search_locations.bounds + [-tolerance, -tolerance, tolerance, tolerance]
    hits = bbox.apply(lambda row: list(edges.sindex.intersection(row)), axis=1)
    tmp = pd.DataFrame({
        "split_node_i": np.repeat(hits.index, hits.apply(len)),
        "edge_no": np.concatenate(hits.values),
    })
    if tmp.empty:
        return None
    if selection is not None and selection in search_locations and selection in edges:
        tmp = tmp.merge(
            search_locations.reset_index()[selection],
            how="outer",
            left_on="split_node_i",
            right_index=True,
        ).rename(columns={selection: f"{selection}_x"})
    tmp = tmp.merge(
        edges, 
        how="inner", 
        left_on="edge_no", 
        right_on="edge_no"
    )
    tmp = tmp.join(search_locations.geometry.rename("point"), on="split_node_i")
    tmp = gpd.GeoDataFrame(tmp, geometry="geometry", crs=search_locations.crs)

    tmp["snap_dist"] = tmp.geometry.distance(gpd.GeoSeries(tmp.point))
    tmp = tmp.loc[tmp.snap_dist <= tolerance]
    tmp = tmp.sort_values(by=["snap_dist"])

    if selection is not None and selection in search_locations and selection in edges:
        tmp = tmp[tmp[selection] == tmp[f"{selection}_x"]].copy()
        tmp = tmp.drop(columns=[f"{selection}_x"])

    tmp_points = tmp.groupby("split_node_i").first()
    tmp_points["projection"] = tmp_points.apply(
        lambda x: nearest_points(x.geometry, x.point)[0], axis=1
    )
    tmp_points["projection_x"] = tmp_points["projection"].apply(lambda x: x.x)
    tmp_points["projection_y"] = tmp_points["projection"].apply(lambda x: x.y)
    tmp_points = (
        tmp_points[[id_column, "projection_x", "projection_y", "point"]]
        .rename(columns={"point": "geometry"})
        .reset_index(drop=True)
    )

    projected_points = gpd.GeoDataFrame(tmp_points, geometry="geometry", crs=search_locations.crs)
    return projected_points


def create_objects_gdf(
    data: Dict,
    xcoor: List[float],
    ycoor: List[float],
    edges_gdf: gpd.GeoDataFrame,
    selection: str = None,
    tolerance: int = 100,
):
    crs = edges_gdf.crs
    gdf = gpd.GeoDataFrame(
        data=data, geometry=gpd.points_from_xy(xcoor, ycoor), crs=crs
    )
    projected_points = find_nearest_edges(
        search_locations=gdf,
        edges=edges_gdf,
        id_column="edge_no",
        selection=selection,
        tolerance=tolerance,
    )
    if projected_points is None:
        return None
    gdf = gpd.GeoDataFrame(
        data=(
            gdf.drop(columns="geometry").merge(
                projected_points, 
                how="outer", 
                left_index=True, 
                right_index=True
            )
        ),
        geometry="geometry",
        crs=crs,
    )
    return gdf


def read_geom_file(
        filepath: Path, 
        layer_name: str = None,
        crs: int = 28992,
        explode_geoms: bool = True,
        remove_z_dim: bool = False
    ) -> gpd.GeoDataFrame:
    """
    Read file with geometries. If geopackage, supply layer_name.

    Parameters
    ----------
    filepath : Path
        Path to file containing geometries
    layer_name : str
        Layer name in geopackage. Needed when file is a geopackage
    crs : int
        CRS EPSG code. Default 28992 (RD New)
    explode_geoms : bool
        Explode multi-part geometries into single part. Default True
    remove_z_dim : bool
        Remove Z dimension from geometries. Only possible for single part Point and LineString.
        Default False

    Returns
    -------
    GeoDataFrame
    """
    if not os.path.exists(filepath):
        raise FileNotFoundError(f"Could not find file {os.path.abspath(filepath)}")
    if str(filepath).lower().endswith('.gpkg'):
        gdf = gpd.read_file(filepath, layer=layer_name, crs=crs)
    else:
        gdf = gpd.read_file(filepath, crs=crs)
    if explode_geoms:
        gdf = gdf.explode(ignore_index=True)  # explode to transform multi-part geoms to single
    if remove_z_dim:
        gdf.geometry = [Point(g.coords[0][:2]) if isinstance(g, Point) else LineString([c[:2] for c in g.coords])
                        for g in gdf.geometry.values]  # remove possible Z dimension
    return gdf


def log_and_remove_duplicate_geoms(gdf: gpd.GeoDataFrame, colname: str = None) -> gpd.GeoDataFrame:
    """
    Log and remove duplicate geometries from GeoDataFrame

    Parameters
    ----------
    filepath : Path
        GeoDataFrame containing geometries
    colname : str
        Column name to use for logging. Default to None which will use 1st column in gdf

    Returns
    -------
    GeoDataFrame
    """
    gdf = gdf.copy()
    colname = colname if colname is not None else list(gdf.columns)[0]
    tmp = gdf.loc[gdf.duplicated('geometry', keep=False)]
    gdf = gdf.loc[~gdf.duplicated('geometry')]
    if not tmp.empty:
        for i, row in gdf.iterrows():
            tmp2 = tmp.loc[tmp.geometry.values == row.geometry]
            if not tmp2.empty:
                print(f"  Duplicate geometries found for {colname}: {tmp2[colname].to_list()}. Keeping first entry: {row[colname]}")
    return gdf


def generate_nodes_from_edges(
        edges: gpd.GeoDataFrame
    ) -> Tuple[gpd.GeoDataFrame, gpd.GeoDataFrame]:
    """
    Generate start/end nodes from edges and update node information in edges GeoDataFrame.
    Return updated edges geodataframe and nodes geodataframe

    Parameters
    ----------
    edges : gpd.GeoDataFrame
        Line feature dataset containing edges

    Returns
    -------
    Tuple containing GeoDataFrame with edges and GeoDataFrame with nodes
    """

    print('Generate nodes from edges...')
    edges['edge_no'] = range(len(edges))
    edges.index = edges['edge_no']

    # Generate nodes from edges and include extra information in edges
    edges[["from_node", "to_node"]] = [[g.coords[0], g.coords[-1]] for g in edges.geometry]  # generate endpoints
    _nodes = pd.unique(edges["from_node"].tolist() + edges["to_node"].tolist())  # get unique nodes
    indexer = dict(zip(_nodes, range(len(_nodes))))
    nodes = gpd.GeoDataFrame(
        data={'node_no': [indexer[x] for x in _nodes]}, 
        index=[indexer[x] for x in _nodes], 
        geometry=[Point(x) for x in _nodes],
        crs=edges.crs
    )
    edges[["from_node", "to_node"]] = edges[["from_node", "to_node"]].map(indexer.get)  # get node id instead of coords
    return edges, nodes


def snap_to_network(
        snap_type: str,
        points: gpd.GeoDataFrame, 
        edges: gpd.GeoDataFrame = None,
        nodes: gpd.GeoDataFrame = None,
        buffer_distance: float = 0.5
    ) -> gpd.GeoDataFrame:
    """
    Snap point geometries to network based on type and within buffer distance

    Parameters
    ----------
    snap_type : str
        Snap type which control how geometries will be snapped to network. Can either be "split_node" or "boundary".
    points : gpd.GeoDataFrame
        Point feature dataset containing points to be snapped
    edges : gpd.GeoDataFrame
        Line feature dataset containing edges of network
    nodes : gpd.GeoDataFrame
        Point feature dataset containing nodes of network
    buffer_distance: float
        Buffer distance (in meter) that is used to snap nodes to network

    Returns
    -------
    GeoDataFrame with snapped geometries that are either snapped or not (based on edge_no or node_no column value)
    """

    if snap_type == "split_node":
        print(f"Snapping split nodes within buffer distance to nodes ({buffer_distance * 0.1:.3f} m) or edges ({buffer_distance:.3f} m)...")
        points = snap_points_to_nodes_and_edges(
            points, 
            edges=edges, 
            nodes=nodes, 
            edges_bufdist=buffer_distance,
            nodes_bufdist=buffer_distance * 0.1,
            n_edges_to_node_limit=3,
        )
        # get node no or edge no on which point is located
        points = get_node_no_and_edge_no_for_points(points, edges=edges, nodes=nodes)
        # print out all non-snapped split nodes
        if any([(n == -1) and (e == -1) for n, e in zip(points['node_no'], points['edge_no'])]):
            print(f"The following split nodes could not be snapped to nodes or edges within buffer distance:")
            for i, row in points.iterrows():
                if (row['node_no'] == -1) and (row['edge_no'] == -1):
                    print(f"  Split node {row['split_node']} - split_node_id {row['split_node_id']}")
        return points
    elif snap_type == "boundary":
        print(f"Snapping boundaries within buffer distance ({buffer_distance:.3f} m) to nodes...")
        points = snap_points_to_nodes_and_edges(
            points, 
            edges=None,   # exclude edges on purpose
            nodes=nodes, 
            nodes_bufdist=buffer_distance,
        )
        # get node no or edge no on which point is located
        points = get_node_no_and_edge_no_for_points(points, edges=None, nodes=nodes)
        # print out all non-snapped boundaries
        if any([(n == -1) for n in points['node_no']]):
            print(f"The following boundaries could not be snapped to nodes within buffer distance:")
            for i, row in points.iterrows():
                if row['node_no'] == -1:
                    print(f"  Boundary {row['boundary_id']} - {row['boundary_naam']}")
        return points
    else:
        raise ValueError('Invalid snap_type. Can either be "split_node" or "boundary"')


def snap_points_to_nodes_and_edges(
        points: gpd.GeoDataFrame, 
        edges: gpd.GeoDataFrame = None,
        nodes: gpd.GeoDataFrame = None,
        edges_bufdist: float = 0.5,
        nodes_bufdist: float = 0.5,
        n_edges_to_node_limit: int = 1e10,
    ) -> gpd.GeoDataFrame:
    """
    Snap point geometries to network based on type and within buffer distance

    Parameters
    ----------
    points : gpd.GeoDataFrame
        Point feature dataset containing points to be snapped
    edges : gpd.GeoDataFrame
        Line feature dataset containing edges. Use None to don't snap point to edges. Note: if nodes are supplied
        too, this snapping will first try to snap to nodes and if not possible, to edges.
    nodes : gpd.GeoDataFrame
        Point feature dataset containing nodes. Use None to don't snap point to nodes
    edges_bufdist : float
        Buffer distance (in meter) that is used to snap point to edges
    nodes_bufdist : float
        Buffer distance (in meter) that is used to snap points to nodes
    n_edges_to_node_limit : int
        Limit the snapping to node by the number of edges that is connected to that node. There is no 
        snapping to node if number of connected edges to node is greater or equal than this value 
        (no snapping if n_connected_edges >= n_edges_to_node_limit). In order to use this option
        both nodes and edges need to be supplied.

    Returns
    -------
    GeoDataFrame with snapped points (whether or not it's snapped can be derived from edge_no or node_no column value)
    """

    print(f"Snapping points to nodes and/or edges")
    new_points = points.geometry.tolist()
    for i, point in enumerate(points.geometry):
        if nodes is not None:
            check = False
            # check if point is within buffer distance of node(s)
            ix = nodes.index.values[nodes.intersects(point.buffer(nodes_bufdist))]
            if len(nodes.loc[ix]) >= 1:
                _dist_n_to_nodes = np.array([n.distance(point) 
                                             for n in nodes.loc[ix].geometry.values])
                _ix = ix[np.argmin(_dist_n_to_nodes)]
                new_point = nodes.loc[_ix, 'geometry']
                node_no = nodes.loc[_ix, 'node_no']
                if edges is not None:
                    # first try with know edge/node info for speed-up, otherwise find the connected edges
                    if 'node_no' in edges.columns:
                        _edges = edges.loc[node_no == 'node_no']
                    else:
                        _edges = edges.loc[new_point.buffer(0.000001).intersects(edges.geometry.values)]
                    # if connected edges less than limit, snap to node
                    if len(_edges) < n_edges_to_node_limit:
                        check = True
                    else:
                        if 'split_node' in points.columns:
                            point_label = f"Split node {points['split_node'].values[i]}"
                        else:
                            point_label = f"Point with index {points.index.values[i]}"
                        print(f"  DEBUG - {point_label} can be snapped to node no {node_no} "
                              f"but number of connected edges to node ({len(_edges)}) is equal or higher than limit "
                              f"({n_edges_to_node_limit}). Don't snap to node and try to snap to edge. Please inspect manually")
                else:
                    check = True
            # if check is True, a valid node for point to snap to has been found
            if check:
                new_points[i] = new_point
                continue  # no need to check snapping to edge in this case
        if edges is not None:
            # if no edge is within point combined with buffer distance, skip
            lines = edges.geometry.values[edges.geometry.intersects(point.buffer(edges_bufdist))]
            # also skip if line is shorter than 2 m
            lines = lines[[l.length > 2 for l in lines]]
            if len(lines) == 0:
                continue
            # project node onto edge but make sure resulting point is some distance (0.5 meter) from start/end node of edge
            _dist_along_line = [l.project(point) for l in lines]
            _dist_along_line = [((l.length - 0.5) if (d > (l.length - 0.5)) else d) if (d > 0.5) else 0.5 
                                for l, d in zip(lines, _dist_along_line)]
            _nodes = np.array([l.interpolate(d) for l, d in zip(lines, _dist_along_line)], dtype=object)
            _dist_n_to_nodes = np.array([n.distance(point) for n in _nodes])
            # filter out nodes that is within buffer distance and use one with minimum distance
            ix = np.where(_dist_n_to_nodes <= edges_bufdist)[0]
            if len(ix) >= 1:
                # select snapped node that is closest to edge
                _nodes, _dist_n_to_nodes = _nodes[ix], _dist_n_to_nodes[ix]
                new_points[i] = _nodes[np.argmin(_dist_n_to_nodes)]
            else:
                pass   # no snapping to edge could be achieved

    # overwrite geoms with newly snapped point locations
    points['geometry'] = new_points

    return points


def get_node_no_and_edge_no_for_points(
        points: gpd.GeoDataFrame, 
        edges: gpd.GeoDataFrame = None,
        nodes: gpd.GeoDataFrame = None
    ) -> gpd.GeoDataFrame:
    """
    Get edge no or node no for point locations. If value is -1 no node and/or edge could be found for point location. 

    Parameters
    ----------
    points : gpd.GeoDataFrame
        Point feature dataset containing point locations
    nodes : gpd.GeoDataFrame
        Point feature dataset containing nodes. Note that it tries to find node first and if not possible tries to find edge
    edges : gpd.GeoDataFrame
        Line feature dataset containing edges

    Returns
    -------
    Original GeoDataFrame of split nodes with extra edge_no and node_no column
    """

    print('Retrieving edge no or node no for point locations...')
    prev_typs = None
    for typ, gdf in zip(['node_no', 'edge_no'], [nodes, edges]):
        if gdf is not None:
            gdf_no = np.ones(len(points), dtype=int) * -1
            gdf_ix = np.arange(len(gdf))
            gdf_buf = gdf.geometry.values.buffer(0.000001)  # for speed-up
            for i, point in enumerate(points.geometry):
                # skip if previous checked types resulted in valid result
                check = False
                if prev_typs is not None:
                    for prev_typ in prev_typs:
                        if points.iloc[i][prev_typ] != -1:
                            check = True
                if check:
                    continue
                # do below if not skipped
                ix = gdf_ix[gdf_buf.intersects(point)]
                if len(ix) >= 1:
                    gdf_no[i] = gdf.iloc[ix[0]][typ]  # only use first one found
            points[typ] = gdf_no
            prev_typs = prev_typs + [typ] if isinstance(prev_typs, list) else [typ]
        else:
            points[typ] = [None] * len(points)  # fill with None
    return points


def split_edges_by_split_nodes(
        split_nodes: gpd.GeoDataFrame, 
        edges: gpd.GeoDataFrame,
        buffer_distance: float = 0.5
    ) -> Tuple[gpd.GeoDataFrame, gpd.GeoDataFrame]:
    """
    Splits edges (lines) by split node locations. Split nodes should be (almost) perfectly be aligned to edges (within buffer distance).
    If not, use .snap_nodes_to_edges() before to align them to edges within a buffer distance. 
    
    If split nodes gdf contains edge_no column (which is filled with only integers), only those edges will be split. If the column is missing
    from gdf or contains None values, it will be ignored and the default (more time consuming) approach will be used.

    The start/end nodes will be regenerated after the edges are split. The edge no and node no column value in split nodes gdf will also 
    be updated because of that. Returns new (splitted) edges and new updated (start/end)nodes and split nodes for those edges

    Parameters
    ----------
    split_nodes : gpd.GeoDataFrame
        Point feature dataset containing split nodes
    edges : gpd.GeoDataFrame
        Line feature dataset containing edges
    buffer_distance: float
        Buffer distance (in meter) that is used project split nodes to edge

    Returns
    -------
    Tuple containing GeoDataFrame with split nodes, GeoDataFrame with edges and GeoDataFrame (start/end)nodes of edges
    """

    print("Split edges by split nodes locations...")
    split_nodes['edge_no'] = [None] * len(split_nodes)
    edge_no_col_present = 'edge_no' in split_nodes.columns
    edge_no_col_present = all([x is not None for x in split_nodes['edge_no']]) if edge_no_col_present else False
    edges_orig = edges.copy()
    # to speed-up splitting and if edge_no column is present in split nodes gdf, only
    # split those edges
    if edge_no_col_present:
        for edge_no in split_nodes['edge_no'].unique():
            if edge_no == -1:
                continue  # skip
            split_points = split_nodes.loc[split_nodes['edge_no'] == edge_no].geometry.values
            edge = edges_orig.loc[edges_orig['edge_no'] == edge_no, 'geometry'].values[0]
            splitted_edges = split_line_in_multiple(edge, distances_along_line=[edge.project(p) for p in split_points])
            if len(splitted_edges) == 0:
                continue  # skip because edge is (somehow) not splitted
            # update (original) edges gdf
            edge_row = edges_orig.loc[edges_orig['edge_no'] == edge_no]
            edges_to_add = pd.concat([edge_row]*len(splitted_edges))
            edges_to_add = gpd.GeoDataFrame(
                edges_to_add, 
                geometry=splitted_edges
            ).set_index(np.arange(len(splitted_edges)) + 1 + edges.index.max())
            edges = pd.concat([edges, edges_to_add], axis=0, ignore_index=True)
            edges.drop(index=edges_orig.loc[edges_orig['edge_no'] == edge_no].index)
    # otherwise, do default approach
    else:
        # loop over edges so we can directly split an edge with multiple split nodes in one go
        for i, edge in enumerate(edges_orig.geometry):
            # only check split nodes that are within buffer distance of edge
            split_points = split_nodes.geometry.values[split_nodes.geometry.intersects(edge.buffer(buffer_distance))]
            if len(split_points) == 0:
                continue  # skip if no split nodes found
            # also skip split nodes that are located within buffer distance from start/end nodes of edge
            nodes = np.array([edge.interpolate(x) for x in [0, edge.length]], dtype=object)
            split_points = np.array([p for p in split_points 
                                     if not any([p.intersects(n.buffer(buffer_distance)) 
                                                 for n in nodes])], 
                                    dtype=object)
            if len(split_points) == 0:
                continue  # skip if no split nodes are left
            # split edge
            splitted_edges = split_line_in_multiple(edge, distances_along_line=[edge.project(p) for p in split_points])
            if len(splitted_edges) == 0:
                continue  # skip because edge is (somehow) not splitted
            # update (original) edges gdf
            edge_row = edges_orig.loc[edges_orig.index.values[i]].to_frame().T
            edges_to_add = pd.concat([edge_row]*len(splitted_edges))
            edges_to_add = gpd.GeoDataFrame(
                edges_to_add,
                geometry=splitted_edges
            ).set_index(np.arange(len(splitted_edges)) + 1 + edges.index.max())
            edges = pd.concat([edges, edges_to_add], axis=0)
            edges.drop(index=edges_orig.index.values[i], inplace=True)

    # update edge id column if present
    if 'edge_id' in edges.columns:
        n_max = np.max(np.unique(edges['edge_id'], return_counts=True)[1])  # max group size in groupby
        split_nrs = np.arange(start=1, stop=n_max+1)
        split_nrs = edges.groupby('edge_id')['from_node'].transform(lambda x: split_nrs[:len(x)])
        max_splits = edges.groupby('edge_id')['from_node'].transform(lambda x: len(x))
        edges['edge_id'] = [f'{b}_{s}' if m > 1 else b for b, s, m in zip(edges['edge_id'], split_nrs, max_splits)]
    # regenerate start/end nodes of edges
    edges['edge_no'] = range(len(edges))  # reset edge no
    edges, nodes = generate_nodes_from_edges(edges)
    # update edge no and node no columns in split nodes gdf
    split_nodes = get_node_no_and_edge_no_for_points(split_nodes, edges, nodes)
    return split_nodes, edges, nodes


def split_line_in_two(line: LineString, distance_along_line: float) -> List[LineString]:
    # Cuts a line in two at a distance from the line starting point
    if distance_along_line <= 0.0 or distance_along_line >= line.length:
        return [LineString(line)]
    coords = list(line.coords)
    for i, p in enumerate(coords):
        pd = line.project(Point(p))
        if pd == distance_along_line:
            return [LineString(coords[:i+1]), LineString(coords[i:])]
        if pd > distance_along_line:
            cp = line.interpolate(distance_along_line)
            if len(coords[:i][0]) == 2:
                return [LineString(coords[:i] + [(cp.x, cp.y)]), LineString([(cp.x, cp.y)] + coords[i:])]
            else:
                return [LineString(coords[:i] + [(cp.x, cp.y, cp.z)]), LineString([(cp.x, cp.y, cp.z)] + coords[i:])]


def split_line_in_multiple(line: LineString, distances_along_line: Union[List[Union[float, int]], np.ndarray]) -> List[LineString]:
    # Cuts a line in multiple sections at distances from the line starting point
    lines = []
    distances_along_line = sorted(distances_along_line)  # distances should by in sorted order for loop below to work
    for i, d in enumerate(distances_along_line):
        if i == 0:
            ls = split_line_in_two(line, distances_along_line[i])
            if len(distances_along_line) == 1:
                lines = ls
                break
            else:
                lines.append(ls[0])
                new_line = ls[1]
        else:
            new_d = distances_along_line[i] - distances_along_line[i-1]
            if new_d == 0.0:
                continue
            ls = split_line_in_two(new_line, new_d)
            if i == (len(distances_along_line) - 1):
                lines.extend(ls)
            else:
                lines.append(ls[0])
                new_line = ls[1]
    return lines<|MERGE_RESOLUTION|>--- conflicted
+++ resolved
@@ -1,16 +1,10 @@
 import configparser
+from typing import Dict, List, Tuple, Union
 import os
 from collections import OrderedDict
 from pathlib import Path
-<<<<<<< HEAD
-import configparser
-from typing import Dict, List, Tuple, Union
-from collections import OrderedDict
-=======
-from typing import Dict, List
 
 import geopandas as gpd
->>>>>>> 92159b81
 import numpy as np
 import pandas as pd
 from pydantic import BaseModel
