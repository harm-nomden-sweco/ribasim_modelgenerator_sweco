--- conflicted
+++ resolved
@@ -4,12 +4,8 @@
 from contextlib import closing
 from pathlib import Path
 from sqlite3 import connect
-<<<<<<< HEAD
 from typing import Dict, List, Union, Tuple
-=======
-from typing import Dict, List, Union
 import datetime
->>>>>>> 8779478b
 
 import geopandas as gpd
 import matplotlib
@@ -129,38 +125,6 @@
     simulations_ts: List[Union[List, pd.DatetimeIndex]] = []
     crs: int = 28992
 
-<<<<<<< HEAD
-    def add_basis_network(
-            self, 
-            source_type: str,
-            set_name: str = None,
-            dhydro_model_dir: Path = '.', 
-            dhydro_simulation_name: str = 'default',
-            dhydro_volume_tool_bat_file: Path = '.', 
-            dhydro_volume_tool_force: bool = False,
-            dhydro_volume_tool_increment: float = 0.1,
-            hydamo_network_file: Path = 'network.gpkg',
-            # ribasim_input_boundary_file: Path = 'boundary.gpkg',
-            # ribasim_input_boundary_gpkg_layer: str = 'boundary',
-            # ribasim_input_split_nodes_file: Path = 'split_nodes.gpkg',
-            # ribasim_input_split_nodes_gpkg_layer: Path = 'split_nodes',
-            # hydamo_split_nodes_bufdist: float = 10.0,
-            # hydamo_boundary_bufdist: float = 10.0,
-            hydamo_write_results_to_gpkg: bool = False,
-            hydamo_split_network_dx: float = None,
-        ) -> Tuple[gpd.GeoDataFrame]:
-        """
-        Add (detailed) base network which will used to derive Ribasim network. Source type can either be "dhydro" or
-        "hydamo". 
-        If "dhydro", provide arguments for D-HYDRO volume tool (arguments dhydro_volume_*) and model simulation
-        (model_dir, simulation_name). All necessary information (like boundaries and split nodes) will be derived from
-        the D-HYDRO model data.
-        If "hydamo", provide arguments for paths to files containing network geometries (hydamo_network_file) and
-        in case of geopackage also the layer name (hydamo_network_gpkg_layer). HyDAMO does not contain information for
-        boundaries and split nodes, so these need to be provided additionally as Ribasim input.
-=======
-    class Config:
-        arbitrary_types_allowed = True
 
     def read_areas(self, areas_file_path: Path = None, areas_gpkg_path: Path = None, 
                    areas_gpkg_layer: str = None, areas_id_column: str = None):
@@ -173,14 +137,46 @@
         self.areas_gdf = areas_gdf.rename(columns={areas_id_column: "area_code"})
         print(f" - areas ({len(areas_gdf)}x)")
 
+
     def read_areas_laterals_timeseries(self, areas_laterals_path: Path, sep: str = ',', index_col: int = 0, dayfirst=False):
-        self.laterals_areas_data = pd.read_csv(areas_laterals_path, 
-                                               index_col=index_col, 
-                                               sep=sep, 
-                                               parse_dates=True, 
-                                               dayfirst=dayfirst)
-        return self.laterals_areas_data
->>>>>>> 8779478b
+        self.laterals_areas_data = pd.read_csv(areas_laterals_path, index_col=index_col, sep=sep, parse_dates=True, dayfirst=dayfirst)
+
+
+    def read_boundaries_timeseries_data(self, boundaries_timeseries_path: Path, skiprows=0, sep=",", index_col=0):
+        boundary_csv_data = pd.read_csv(
+            boundaries_timeseries_path, 
+            sep=sep,
+            skiprows=skiprows, 
+            index_col=index_col, 
+            parse_dates=True
+        )
+        boundary_csv_data = boundary_csv_data.interpolate()
+        self.boundaries_timeseries_data = boundary_csv_data
+
+
+    def add_basis_network(
+            self, 
+            source_type: str,
+            set_name: str = "",
+            set_start_month: int = 1,
+            set_start_day: int = 1,
+            dhydro_model_dir: Path = '.', 
+            dhydro_simulation_name: str = 'default',
+            dhydro_volume_tool_bat_file: Path = '.', 
+            dhydro_volume_tool_force: bool = False,
+            dhydro_volume_tool_increment: float = 0.1,
+            hydamo_network_file: Path = 'hydamo.gpkg',
+            hydamo_split_network_dx: float = None,
+        ) -> Tuple[gpd.GeoDataFrame]:
+        """
+        Add (detailed) base network which will used to derive Ribasim network. Source type can either be "dhydro" or
+        "hydamo". 
+        If "dhydro", provide arguments for D-HYDRO volume tool (arguments dhydro_volume_*) and model simulation
+        (model_dir, simulation_name). All necessary information (like boundaries and split nodes) will be derived from
+        the D-HYDRO model data.
+        If "hydamo", provide arguments for paths to files containing network geometries (hydamo_network_file) and
+        in case of geopackage also the layer name (hydamo_network_gpkg_layer). HyDAMO does not contain information for
+        boundaries and split nodes, so these need to be provided additionally as Ribasim input.
 
         Args:
             source_type (str):                          Source type of network. Options are "dhydro" or "hydamo"
@@ -194,13 +190,8 @@
             dhydro_volume_tool_bat_file (Path):         Path to D-HYDRO volume tool batch file
             hydamo_network_file (str):                  Path to HyDAMO file containing network geometries
             hydamo_network_gpkg_layer (str):            Layer name of HyDAMO network file in case it is a geopackage
-            ribasim_input_boundary_file (str):          Path to file containing Ribasim input boundary geometries (additionally needed when using HyDAMO data)
-            ribasim_input_boundary_gpkg_layer (str):    Layer name of Ribasim input boundary file in case it is a geopackage
-            ribasim_input_split_nodes_file (str):       Path to file containing Ribasim input split nodes geometries (additionally needed when using HyDAMO data)
-            ribasim_input_split_nodes_gpkg_layer (str): Layer name of Ribasim input split nodes file in case it is a geopackage
             hydamo_split_nodes_bufdist (float):         Buffer distance (in meter) to snap split nodes to HyDAMO network
             hydamo_boundary_bufdist (float):            Buffer distance (in meter) to snap boundaries to HyDAMO network start/end nodes
-            hydamo_write_results_to_gpkg (bool):        Write intermediate (HyDAMO) results (split nodes, edges, nodes, boundaries) to geopackages
             hydamo_split_network_dx (float):            Distance (in meter) to split up hydamo network (hydroobjects) into smaller sections. Default None
                                                         meaning no splitting is performed. The actual lengths of splitted sections will be close to given distance
                                                         but not exactly the same to prevent generating very small sections
@@ -225,9 +216,38 @@
             self.basis_simulations_names.append(dhydro_simulation_name)
             if results is not None:
                 self.network_data, self.branches_gdf, self.network_nodes_gdf, self.edges_gdf, \
-                    self.nodes_gdf, self.boundaries_gdf, self.laterals_gdf, self.weirs_gdf, \
-                    self.uniweirs_gdf, self.pumps_gdf, self.orifices_gdf, self.bridges_gdf, \
-                    self.culverts_gdf, self.boundaries_data, self.laterals_data, self.volume_data = results
+                    self.nodes_gdf, self.boundaries_gdf, self.laterals_gdf, weirs_gdf, \
+                    uniweirs_gdf, pumps_gdf, orifices_gdf, culverts_gdf, self.bridges_gdf, \
+                    self.boundaries_data, self.laterals_data, self.volume_data = results
+
+                def combine_old_gdf_with_new_gdf_using_setname(old_gdf, new_gdf, set_name):
+                    if new_gdf is not None:
+                        if old_gdf is None:
+                            return new_gdf.copy()
+                        else:
+                            return gpd.GeoDataFrame(
+                                old_gdf.drop(
+                                    columns=['geometry', set_name], errors='ignore'
+                                ).merge(
+                                    new_gdf[[set_name, 'geometry']], 
+                                    how='outer', 
+                                    left_index=True,
+                                    right_index=True
+                                ),
+                                geometry="geometry",
+                                crs=old_gdf.crs
+                            )
+
+                self.pumps_gdf = combine_old_gdf_with_new_gdf_using_setname(self.pumps_gdf, pumps_gdf, set_name)
+                self.weirs_gdf = combine_old_gdf_with_new_gdf_using_setname(self.weirs_gdf, weirs_gdf, set_name)
+                self.uniweirs_gdf = combine_old_gdf_with_new_gdf_using_setname(self.uniweirs_gdf, uniweirs_gdf, set_name)
+                self.orifices_gdf = combine_old_gdf_with_new_gdf_using_setname(self.orifices_gdf, orifices_gdf, set_name)
+                self.culverts_gdf = combine_old_gdf_with_new_gdf_using_setname(self.culverts_gdf, culverts_gdf, set_name)
+
+            self.basis_set_start_months.append(set_start_month)
+            self.basis_set_start_days.append(set_start_day)
+            self.basis_model_dirs.append(dhydro_model_dir)
+            self.basis_simulations_names.append(dhydro_simulation_name)
         
         elif source_type == 'hydamo':
             print(f'Network {self.name} - Analysis HyDAMO data')
@@ -242,55 +262,18 @@
                     self.pumps_df, self.sluices_gdf, self.closers_gdf = results
             
         self.basis_source_types.append(source_type)
-<<<<<<< HEAD
-=======
         self.basis_set_names.append(set_name)
-        self.basis_set_start_months.append(set_start_month)
-        self.basis_set_start_days.append(set_start_day)
-        self.basis_model_dirs.append(model_dir)
-        self.basis_simulations_names.append(simulation_name)
-
-        if results is not None:
-            self.network_data, self.branches_gdf, self.network_nodes_gdf, self.edges_gdf, \
-                self.nodes_gdf, self.boundaries_gdf, self.laterals_gdf, \
-                weirs_gdf, uniweirs_gdf, pumps_gdf, \
-                orifices_gdf, self.bridges_gdf, culverts_gdf, \
-                self.boundaries_data, self.laterals_data, self.volume_data = results
-
-            def combine_old_gdf_with_new_gdf_using_setname(old_gdf, new_gdf):
-                if new_gdf is not None:
-                    if old_gdf is None:
-                        return new_gdf.copy()
-                    else:
-                        return gpd.GeoDataFrame(
-                            old_gdf.drop(columns=['geometry', set_name], errors='ignore').merge(
-                                new_gdf[[set_name, 'geometry']], 
-                                how='outer', 
-                                left_index=True,
-                                right_index=True
-                            ),
-                            geometry="geometry",
-                            crs=pumps_gdf.crs
-                        )
-
-            self.pumps_gdf = combine_old_gdf_with_new_gdf_using_setname(self.pumps_gdf, pumps_gdf)
-            self.weirs_gdf = combine_old_gdf_with_new_gdf_using_setname(self.weirs_gdf, weirs_gdf)
-            self.uniweirs_gdf = combine_old_gdf_with_new_gdf_using_setname(self.uniweirs_gdf, uniweirs_gdf)
-            self.orifices_gdf = combine_old_gdf_with_new_gdf_using_setname(self.orifices_gdf, orifices_gdf)
-            self.culverts_gdf = combine_old_gdf_with_new_gdf_using_setname(self.culverts_gdf, culverts_gdf)
 
         return results
->>>>>>> 8779478b
-
-        return results
+
 
     def add_simulation_set(
         self,
         set_name: str,
         model_dir: Path,
         simulation_names: List[str],
+        source_type: str = 'dhydro',
         simulation_ts: Union[List, pd.DatetimeIndex] = [-1],
-        source_type: str = 'dhydro',
     ):
         if source_type == 'dhydro':
             self.his_data, self.map_data = add_dhydro_simulation_data(
